--- conflicted
+++ resolved
@@ -126,39 +126,6 @@
         }
 
         return (
-<<<<<<< HEAD
-            <div
-                ref={nodeRef}
-                style={style}
-                onMouseDown={() => handleSelectNode()}
-                onMouseOver={() => handleHoverNode()}
-                className={clsx(
-                    'flex flex-row items-center h-6 cursor-pointer min-w-full rounded',
-                    hovered ? 'bg-bg' : '',
-                    selected ? 'bg-bg-active' : '',
-                    {
-                        'text-purple-100': instance && selected,
-                        'text-purple-300': instance && !selected,
-                        'text-purple-200': instance && !selected && hovered,
-                        'bg-purple-700/50': instance && selected,
-                        'bg-purple-900/60': instance && !selected && hovered,
-                        'text-active': !instance && selected,
-                        'text-hover': !instance && !selected && hovered,
-                        'text-text': !instance && !selected && !hovered,
-                    },
-                )}
-            >
-                <span className="w-4 h-4">
-                    {!node.isLeaf && (
-                        <div
-                            className="w-4 h-4 flex items-center justify-center"
-                            onClick={() => node.toggle()}
-                        >
-                            {treeHovered && (
-                                <motion.div
-                                    initial={false}
-                                    animate={{ rotate: node.isOpen ? 90 : 0 }}
-=======
             <Tooltip>
                 <TooltipTrigger asChild>
                     <div
@@ -187,7 +154,6 @@
                                 <div
                                     className="w-4 h-4 flex items-center justify-center"
                                     onClick={() => node.toggle()}
->>>>>>> eb8f1c09
                                 >
                                     {treeHovered && (
                                         <motion.div
@@ -231,13 +197,6 @@
                                 : node.data.tagName.toLowerCase()}{' '}
                             {node.data.textContent}
                         </span>
-<<<<<<< HEAD
-                    </TooltipTrigger>
-                    {node.data.textContent !== '' && (
-                        <TooltipPortal container={document.getElementById('layer-tab-id')}>
-                            <TooltipContent side="right" align="center" sideOffset={sideOffset()}>
-                                <TooltipArrow />
-=======
                     </div>
                 </TooltipTrigger>
                 {node.data.textContent !== '' && (
@@ -253,7 +212,6 @@
                                     lineClamp: 4,
                                 }}
                             >
->>>>>>> eb8f1c09
                                 {node.data.textContent}
                             </p>
                         </TooltipContent>
