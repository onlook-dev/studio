import { BrowserWindow, app, shell } from 'electron';
import { createRequire } from 'node:module';
import os from 'node:os';
import path from 'node:path';
import { fileURLToPath } from 'node:url';
import { sendAnalytics } from './analytics';
import { listenForIpcMessages } from './events';
import AutoUpdateManager from './update';
import { APP_NAME } from '/common/constants';

const require = createRequire(import.meta.url);
const __dirname = path.dirname(fileURLToPath(import.meta.url));

process.env.APP_ROOT = path.join(__dirname, '../..');
process.env.WEBVIEW_PRELOAD_PATH = path.join(__dirname, '../preload/webview.js');
process.env.APP_VERSION = app.getVersion();

export const MAIN_DIST = path.join(process.env.APP_ROOT, 'dist-electron');
export const RENDERER_DIST = path.join(process.env.APP_ROOT, 'dist');
export const VITE_DEV_SERVER_URL = process.env.VITE_DEV_SERVER_URL;
process.env.VITE_PUBLIC = VITE_DEV_SERVER_URL
    ? path.join(process.env.APP_ROOT, 'public')
    : RENDERER_DIST;

// Disable GPU Acceleration for Windows 7
if (os.release().startsWith('6.1')) {
    app.disableHardwareAcceleration();
}

// Set application name for Windows 10+ notifications
if (process.platform === 'win32') {
    app.setAppUserModelId(app.getName());
}

if (!app.requestSingleInstanceLock()) {
    app.quit();
    process.exit(0);
}

let win: BrowserWindow | null = null;
const preload = path.join(__dirname, '../preload/index.js');
const indexHtml = path.join(RENDERER_DIST, 'index.html');

function loadWindowContent(win: BrowserWindow) {
    // Load URL or file based on the environment
    if (VITE_DEV_SERVER_URL) {
        win.loadURL(VITE_DEV_SERVER_URL);
<<<<<<< HEAD
        // win.webContents.openDevTools();
=======
>>>>>>> bfda75d5
    } else {
        win.loadFile(indexHtml);
    }
}

function createWindow() {
    win = new BrowserWindow({
        title: APP_NAME,
        icon: path.join(process.env.VITE_PUBLIC, 'favicon.ico'),
        titleBarStyle: 'hiddenInset',
        show: true,
        fullscreenable: true,
        webPreferences: {
            preload,
            webviewTag: true,
        },
    });
    return win;
}

function initMainWindow() {
    const win = createWindow();
    win.maximize();
    loadWindowContent(win);

    // Ensure links open externally
    win.webContents.setWindowOpenHandler(({ url }) => {
        if (url.startsWith('https:')) {
            shell.openExternal(url);
        }
        return { action: 'deny' };
    });
}

function listenForAppEvents() {
    app.whenReady().then(initMainWindow);

    app.on('ready', () => {
        const updateManager = new AutoUpdateManager();
        sendAnalytics('start app');
    });

    app.on('window-all-closed', () => {
        win = null;
        if (process.platform !== 'darwin') {
            app.quit();
        }
    });

    app.on('second-instance', () => {
        if (win) {
            // Focus on the main window if the user tried to open another
            if (win.isMinimized()) {
                win.restore();
            }
            win.focus();
        }
    });

    app.on('activate', () => {
        const allWindows = BrowserWindow.getAllWindows();
        if (allWindows.length) {
            allWindows[0].focus();
        } else {
            initMainWindow();
        }
    });

    app.on('quit', () => {
        sendAnalytics('quit app');
    });
}

listenForAppEvents();
listenForIpcMessages();<|MERGE_RESOLUTION|>--- conflicted
+++ resolved
@@ -45,10 +45,6 @@
     // Load URL or file based on the environment
     if (VITE_DEV_SERVER_URL) {
         win.loadURL(VITE_DEV_SERVER_URL);
-<<<<<<< HEAD
-        // win.webContents.openDevTools();
-=======
->>>>>>> bfda75d5
     } else {
         win.loadFile(indexHtml);
     }
