import { Button } from '@/components/ui/button';
import {
    Card,
    CardContent,
    CardDescription,
    CardFooter,
    CardHeader,
    CardTitle,
} from '@/components/ui/card';
import type { SetupStage, VerifyStage } from '@onlook/utils';
import { CheckCircledIcon, ExclamationTriangleIcon, ShadowIcon } from '@radix-ui/react-icons';
import clsx from 'clsx';
import { useEffect, useState } from 'react';
import { StepProps } from '..';
import { MainChannels } from '/common/constants';

enum StepState {
    VERIFYING = 'verifying',
    INSTALLING = 'installing',
    INSTALLED = 'installed',
    NOT_INSTALLED = 'not_installed',
    ERROR = 'error',
}

export const LoadVerifyProject = ({
    props: { projectData, setProjectData, currentStep, totalSteps, prevStep, nextStep },
}: {
    props: StepProps;
}) => {
    const [state, setState] = useState<StepState>(StepState.VERIFYING);
    const [progressMessage, setProgressMessage] = useState<string>('Starting...');

    useEffect(() => {
        if (!projectData.folderPath) {
            throw new Error('Folder path is not provided');
        }
        window.api.on(
            MainChannels.VERIFY_PROJECT_CALLBACK,
            ({ stage, message }: { stage: VerifyStage; message: string }) => {
                setProgressMessage(message);
                if (stage === 'checking') {
                    setState(StepState.VERIFYING);
                } else if (stage === 'not_installed') {
                    setState(StepState.NOT_INSTALLED);
                } else if (stage === 'installed') {
                    setState(StepState.INSTALLED);
                } else if (stage === 'error') {
                    setState(StepState.ERROR);
                }
            },
        );
        window.api.on(
            MainChannels.SETUP_PROJECT_CALLBACK,
            ({ stage, message }: { stage: SetupStage; message: string }) => {
                setProgressMessage(message);
                if (stage === 'installing' || stage === 'configuring') {
                    setState(StepState.INSTALLING);
                } else if (stage === 'complete') {
                    setState(StepState.INSTALLED);
                } else if (stage === 'error') {
                    setState(StepState.ERROR);
                }
            },
        );
        return () => {
            window.api.removeAllListeners(MainChannels.VERIFY_PROJECT_CALLBACK);
            window.api.removeAllListeners(MainChannels.SETUP_PROJECT_CALLBACK);
        };
    }, [projectData.folderPath]);

    async function installOnlook() {
        setState(StepState.INSTALLING);

        window.api.invoke(MainChannels.SETUP_PROJECT, projectData.folderPath);
    }

    function handleSelectDifferentFolder() {
        setProjectData({ folderPath: undefined });
        prevStep();
    }

    function renderMainContent() {
        if (state === StepState.INSTALLING || state === StepState.VERIFYING) {
            return (
                <div className="w-full flex flex-row items-center border-[0.5px] p-4 rounded gap-2">
                    <ShadowIcon className="animate-spin" />
                    <p className="text-sm">{progressMessage}</p>
                </div>
            );
        }

        function boxDecoration() {
            if (state === StepState.INSTALLED) {
                return 'border-green-600 text-green-900 bg-green-100';
            } else if (state === StepState.NOT_INSTALLED) {
                return 'border-yellow-700 text-yellow-900 bg-yellow-100';
            } else if (state === StepState.ERROR) {
                return 'border-red-600 text-red-100 bg-red-900';
            }
        }

        return (
            <div
                className={clsx(
                    'w-full flex flex-row items-center border-[0.5px] p-4 rounded gap-1',
                    boxDecoration(),
                )}
            >
                <div className={'flex flex-col text-sm'}>
                    <p className="text-regularPlus">{projectData.name}</p>
                    <p className="text-mini">{projectData.folderPath}</p>
                </div>
                {state === StepState.INSTALLED ? (
                    <CheckCircledIcon className="ml-auto" />
                ) : (
                    <ExclamationTriangleIcon className="ml-auto" />
                )}
            </div>
        );
    }

    function renderTitle() {
        if (state === StepState.VERIFYING) {
            return 'Verifying project...';
        } else if (state === StepState.INSTALLING) {
            return 'Setting up Onlook...';
        } else if (state === StepState.INSTALLED) {
            return 'Onlook is installed';
        } else if (state === StepState.NOT_INSTALLED) {
            return 'Onlook is not installed';
        } else if (state === StepState.ERROR) {
            return 'Something went wrong';
        }
    }

    function renderDescription() {
        if (state === StepState.VERIFYING) {
            return 'Checking your dependencies and configurations';
        } else if (state === StepState.INSTALLING) {
            return 'Setting up your dependencies and configurations';
        } else if (state === StepState.NOT_INSTALLED) {
            return 'It takes one second to install Onlook on your project';
        } else if (state === StepState.INSTALLED) {
            return 'Your project is all set up';
        } else {
            return progressMessage || 'Please try again or contact support';
        }
    }

    function renderPrimaryButton() {
        if (
            state === StepState.INSTALLING ||
            state === StepState.VERIFYING ||
            state === StepState.ERROR
        ) {
            return (
                <Button disabled variant={'outline'}>
                    {'Next'}
                </Button>
            );
        } else if (state === StepState.INSTALLED) {
            return (
                <Button variant={'outline'} onClick={nextStep}>
                    {'Next'}
                </Button>
            );
        } else if (state === StepState.NOT_INSTALLED) {
            return (
                <Button variant={'outline'} onClick={installOnlook}>
                    {'Install Onlook'}
                </Button>
            );
        }
    }

    return (
        <Card className="w-[30rem]">
            <CardHeader>
                <CardTitle>{renderTitle()}</CardTitle>
                <CardDescription>{renderDescription()}</CardDescription>
            </CardHeader>
<<<<<<< HEAD
            <CardContent className="h-24 flex items-center w-full">
                {renderMainContent()}
=======
            <CardContent className="min-h-24 flex items-center w-full">
                <div
                    className={clsx(
                        'w-full flex flex-row items-center border border-[0.5px] p-4 rounded gap-1',
                        isInstalled
                            ? 'border-green-600 text-green-900 bg-green-100'
                            : 'border-yellow-700 text-yellow-900 bg-yellow-100',
                    )}
                >
                    <div className={'flex flex-col text-sm gap-1 break-all'}>
                        <p className="text-regularPlus">{projectData.name}</p>
                        <p className="text-mini">{projectData.folderPath}</p>
                    </div>
                    {isInstalled ? (
                        <CheckCircledIcon className="ml-auto w-10 h-10" />
                    ) : (
                        <ExclamationTriangleIcon className="ml-auto w-10 h-10" />
                    )}
                </div>
>>>>>>> 13d8d711
            </CardContent>
            <CardFooter className="text-sm">
                <p>{`${currentStep + 1} of ${totalSteps}`}</p>
                <div className="flex ml-auto gap-2">
                    <Button type="button" onClick={handleSelectDifferentFolder} variant="ghost">
                        Select a different folder
                    </Button>
                    {renderPrimaryButton()}
                </div>
            </CardFooter>
        </Card>
    );
};<|MERGE_RESOLUTION|>--- conflicted
+++ resolved
@@ -82,7 +82,7 @@
     function renderMainContent() {
         if (state === StepState.INSTALLING || state === StepState.VERIFYING) {
             return (
-                <div className="w-full flex flex-row items-center border-[0.5px] p-4 rounded gap-2">
+                <div className="w-full flex flex-row items-center border-[0.5px] p-4 rounded gap-1">
                     <ShadowIcon className="animate-spin" />
                     <p className="text-sm">{progressMessage}</p>
                 </div>
@@ -106,14 +106,14 @@
                     boxDecoration(),
                 )}
             >
-                <div className={'flex flex-col text-sm'}>
+                <div className={'flex flex-col text-sm gap-1 break-all'}>
                     <p className="text-regularPlus">{projectData.name}</p>
                     <p className="text-mini">{projectData.folderPath}</p>
                 </div>
                 {state === StepState.INSTALLED ? (
-                    <CheckCircledIcon className="ml-auto" />
+                    <CheckCircledIcon className="ml-auto w-10 h-10" />
                 ) : (
-                    <ExclamationTriangleIcon className="ml-auto" />
+                    <ExclamationTriangleIcon className="ml-auto w-10 h-10" />
                 )}
             </div>
         );
@@ -179,30 +179,8 @@
                 <CardTitle>{renderTitle()}</CardTitle>
                 <CardDescription>{renderDescription()}</CardDescription>
             </CardHeader>
-<<<<<<< HEAD
             <CardContent className="h-24 flex items-center w-full">
                 {renderMainContent()}
-=======
-            <CardContent className="min-h-24 flex items-center w-full">
-                <div
-                    className={clsx(
-                        'w-full flex flex-row items-center border border-[0.5px] p-4 rounded gap-1',
-                        isInstalled
-                            ? 'border-green-600 text-green-900 bg-green-100'
-                            : 'border-yellow-700 text-yellow-900 bg-yellow-100',
-                    )}
-                >
-                    <div className={'flex flex-col text-sm gap-1 break-all'}>
-                        <p className="text-regularPlus">{projectData.name}</p>
-                        <p className="text-mini">{projectData.folderPath}</p>
-                    </div>
-                    {isInstalled ? (
-                        <CheckCircledIcon className="ml-auto w-10 h-10" />
-                    ) : (
-                        <ExclamationTriangleIcon className="ml-auto w-10 h-10" />
-                    )}
-                </div>
->>>>>>> 13d8d711
             </CardContent>
             <CardFooter className="text-sm">
                 <p>{`${currentStep + 1} of ${totalSteps}`}</p>
