<<<<<<< HEAD
import { EditorAttributes } from "../../../../common/constants";
import { ElementMetadata } from "../../../../common/models";
import { finder } from "./finder";
=======
import { finder } from "./finder";
import { EditorAttributes } from "/common/constants";
import { ElementMetadata } from "/common/models";
>>>>>>> 9be60cdc

export const handleMouseEvent = (e: MouseEvent): Object => {
    if (!e.metaKey) {
        e.preventDefault();
        e.stopPropagation();
    }
    const el = deepElementFromPoint(e.clientX, e.clientY)
    if (!el) return { coordinates: { x: e.clientX, y: e.clientY } }

    const rect = el.getBoundingClientRect()
    const computedStyle = window.getComputedStyle(el)
    const selector = getUniqueSelector(el as HTMLElement)
    return {
        selector,
        rect,
        computedStyle,
    } as ElementMetadata
}

export const getUniqueSelector = (el: HTMLElement): string => {
    let selector = el.tagName.toLowerCase()
    // If data-onlook-component-id exists, use that
    if (el.hasAttribute(EditorAttributes.DATA_ONLOOK_COMPONENT_ID)) {
        return `[${EditorAttributes.DATA_ONLOOK_COMPONENT_ID}="${el.getAttribute(EditorAttributes.DATA_ONLOOK_COMPONENT_ID)}"]`
    }

    try {
        if (el.nodeType !== Node.ELEMENT_NODE) { return selector }
        selector = finder(el, { className: () => false })
    } catch (e) {
        console.error("Error creating selector ", e);
    }
    return selector
}

export const deepElementFromPoint = (x: number, y: number): Element | undefined => {
    const el = document.elementFromPoint(x, y)
    if (!el) return
    const crawlShadows = (node: Element): Element => {
        if (node?.shadowRoot) {
            const potential = node.shadowRoot.elementFromPoint(x, y)
            if (potential == node) return node
            else if (potential?.shadowRoot) return crawlShadows(potential)
            else return potential || node
        }
        else return node
    }

    const nested_shadow = crawlShadows(el)
    return (nested_shadow || el)
}<|MERGE_RESOLUTION|>--- conflicted
+++ resolved
@@ -1,12 +1,6 @@
-<<<<<<< HEAD
-import { EditorAttributes } from "../../../../common/constants";
-import { ElementMetadata } from "../../../../common/models";
-import { finder } from "./finder";
-=======
 import { finder } from "./finder";
 import { EditorAttributes } from "/common/constants";
 import { ElementMetadata } from "/common/models";
->>>>>>> 9be60cdc
 
 export const handleMouseEvent = (e: MouseEvent): Object => {
     if (!e.metaKey) {
